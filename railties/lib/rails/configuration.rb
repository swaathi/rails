--- conflicted
+++ resolved
@@ -1,20 +1,6 @@
 require 'active_support/ordered_options'
 
 module Rails
-<<<<<<< HEAD
-  class Configuration
-    attr_accessor :cache_classes, :load_paths, :load_once_paths, :after_initialize_blocks,
-                  :frameworks, :framework_root_path, :root, :gems, :plugins,
-                  :i18n, :gems, :whiny_nils, :consider_all_requests_local,
-                  :action_controller, :active_record, :action_view, :active_support,
-                  :action_mailer, :active_resource,
-                  :reload_plugins, :log_path, :log_level, :logger, :preload_frameworks,
-                  :database_configuration_file, :cache_store, :time_zone,
-                  :view_path, :metals, :controller_paths, :routes_configuration_file,
-                  :eager_load_paths, :dependency_loading, :paths, :serve_static_assets
-
-    def initialize
-=======
   # Temporarily separate the plugin configuration class from the main
   # configuration class while this bit is being cleaned up.
   class Plugin::Configuration
@@ -79,7 +65,6 @@
 
     def initialize(base = nil)
       super
->>>>>>> b354496b
       @load_once_paths              = []
       @after_initialize_blocks      = []
       @dependency_loading           = true
