<<<<<<< HEAD
*   Auto-generate stable fixture UUIDs on PostgreSQL.

    Fixes: #11524

    *Roderick van Domburg*
=======
*   Fixed a problem where an enum would overwrite values of another enum
    with the same name in an unrelated class.

    Fixes #14607.

    *Evan Whalen*

*   PostgreSQL and SQLite string columns no longer have a default limit of 255.

    Fixes #13435, #9153.

    *Vladimir Sazhin*, *Toms Mikoss*, *Yves Senn*

*   Make possible to have an association called `records`.

    Fixes #11645.

    *prathamesh-sonpatki*

*   `to_sql` on an association now matches the query that is actually executed, where it
    could previously have incorrectly accrued additional conditions (e.g. as a result of
    a previous query). CollectionProxy now always defers to the association scope's
    `arel` method so the (incorrect) inherited one should be entirely concealed.

    Fixes #14003.

    *Jefferson Lai*
>>>>>>> 53610e51

*   Block a few default Class methods as scope name.

    For instance, this will raise:

        scope :public, -> { where(status: 1) }

    *arthurnn*

*   Fixed error when using `with_options` with lambda.

    Fixes #9805.

    *Lauro Caetano*

*   Switch `sqlite3:///` URLs (which were temporarily
    deprecated in 4.1) from relative to absolute.

    If you still want the previous interpretation, you should replace
    `sqlite3:///my/path` with `sqlite3:my/path`.

    *Matthew Draper*

*   Treat blank UUID values as `nil`.

    Example:

        Sample.new(uuid_field: '') #=> <Sample id: nil, uuid_field: nil>

    *Dmitry Lavrov*

*   Enable support for materialized views on PostgreSQL >= 9.3.

    *Dave Lee*

*   The PostgreSQL adapter supports custom domains. Fixes #14305.

    *Yves Senn*

*   PostgreSQL `Column#type` is now determined through the corresponding OID.
    The column types stay the same except for enum columns. They no longer have
    `nil` as type but `enum`.

    See #7814.

    *Yves Senn*

*   Fixed error when specifying a non-empty default value on a PostgreSQL array column.

    Fixes #10613.

    *Luke Steensen*

*   Make possible to change `record_timestamps` inside Callbacks.

    *Tieg Zaharia*

*   Fixed error where .persisted? throws SystemStackError for an unsaved model with a
    custom primary key that didn't save due to validation error.

    Fixes #14393.

    *Chris Finne*

*   Introduce `validate` as an alias for `valid?`.

    This is more intuitive when you want to run validations but don't care about the return value.

    *Henrik Nyh*

*   Create indexes inline in CREATE TABLE for MySQL.

    This is important, because adding an index on a temporary table after it has been created
    would commit the transaction.

    It also allows creating and dropping indexed tables with fewer queries and fewer permissions
    required.

    Example:

        create_table :temp, temporary: true, as: "SELECT id, name, zip FROM a_really_complicated_query" do |t|
          t.index :zip
        end
        # => CREATE TEMPORARY TABLE temp (INDEX (zip)) AS SELECT id, name, zip FROM a_really_complicated_query

    *Cody Cutrer*, *Steve Rice*, *Rafael Mendonça Franca*

*   Save `has_one` association even if the record doesn't changed.

    Fixes #14407.

    *Rafael Mendonça França*

*   Use singular table name in generated migrations when
    `ActiveRecord::Base.pluralize_table_names` is `false`.

    Fixes #13426.

    *Kuldeep Aggarwal*

*   `touch` accepts many attributes to be touched at once.

    Example:

        # touches :signed_at, :sealed_at, and :updated_at/on attributes.
        Photo.last.touch(:signed_at, :sealed_at)

    *James Pinto*

*   `rake db:structure:dump` only dumps schema information if the schema
    migration table exists.

    Fixes #14217.

    *Yves Senn*

*   Reap connections that were checked out by now-dead threads, instead
    of waiting until they disconnect by themselves. Before this change,
    a suitably constructed series of short-lived threads could starve
    the connection pool, without ever having more than a couple alive at
    the same time.

    *Matthew Draper*

*   `pk_and_sequence_for` now ensures that only the pg_depend entries
    pointing to pg_class, and thus only sequence objects, are considered.

    *Josh Williams*

*   `where.not` adds `references` for `includes` like normal `where` calls do.

    Fixes #14406.

    *Yves Senn*

*   Extend fixture `$LABEL` replacement to allow string interpolation.

    Example:

        martin:
          email: $LABEL@email.com

        users(:martin).email # => martin@email.com

    *Eric Steele*

*   Add support for `Relation` be passed as parameter on `QueryCache#select_all`.

    Fixes #14361.

    *arthurnn*

*   Passing an Active Record object to `find` is now deprecated.  Call `.id`
    on the object first.

*   Passing an Active Record object to `find` or `exists?` is now deprecated.
    Call `.id` on the object first.

*   Only use BINARY for MySQL case sensitive uniqueness check when column has a case insensitive collation.

    *Ryuta Kamizono*

*   Support for MySQL 5.6 fractional seconds.

    *arthurnn*, *Tatsuhiko Miyagawa*

*   Support for Postgres `citext` data type enabling case-insensitive where
    values without needing to wrap in UPPER/LOWER sql functions.

    *Troy Kruthoff*, *Lachlan Sylvester*

*   Allow strings to specify the `#order` value.

    Example:

        Model.order(id: 'asc').to_sql == Model.order(id: :asc).to_sql

    *Marcelo Casiraghi*, *Robin Dupret*

*   Dynamically register PostgreSQL enum OIDs. This prevents "unknown OID"
    warnings on enum columns.

    *Dieter Komendera*

*   `includes` is able to detect the right preloading strategy when string
    joins are involved.

    Fixes #14109.

    *Aaron Patterson*, *Yves Senn*

*   Fixed error with validation with enum fields for records where the
    value for any enum attribute is always evaluated as 0 during
    uniqueness validation.

    Fixes #14172.

    *Vilius Luneckas* *Ahmed AbouElhamayed*

*   `before_add` callbacks are fired before the record is saved on
    `has_and_belongs_to_many` assocations *and* on `has_many :through`
    associations.  Before this change, `before_add` callbacks would be fired
    before the record was saved on `has_and_belongs_to_many` associations, but
    *not* on `has_many :through` associations.

    Fixes #14144.

*   Fixed STI classes not defining an attribute method if there is a
    conflicting private method defined on its ancestors.

    Fixes #11569.

    *Godfrey Chan*

*   Coerce strings when reading attributes. Fixes #10485.

    Example:

        book = Book.new(title: 12345)
        book.save!
        book.title # => "12345"

    *Yves Senn*

*   Deprecate half-baked support for PostgreSQL range values with excluding beginnings.
    We currently map PostgreSQL ranges to Ruby ranges. This conversion is not fully
    possible because the Ruby range does not support excluded beginnings.

    The current solution of incrementing the beginning is not correct and is now
    deprecated. For subtypes where we don't know how to increment (e.g. `#succ`
    is not defined) it will raise an ArgumentException for ranges with excluding
    beginnings.

    *Yves Senn*

*   Support for user created range types in PostgreSQL.

    *Yves Senn*

Please check [4-1-stable](https://github.com/rails/rails/blob/4-1-stable/activerecord/CHANGELOG.md) for previous changes.<|MERGE_RESOLUTION|>--- conflicted
+++ resolved
@@ -1,10 +1,9 @@
-<<<<<<< HEAD
 *   Auto-generate stable fixture UUIDs on PostgreSQL.
 
     Fixes: #11524
 
     *Roderick van Domburg*
-=======
+
 *   Fixed a problem where an enum would overwrite values of another enum
     with the same name in an unrelated class.
 
@@ -32,7 +31,6 @@
     Fixes #14003.
 
     *Jefferson Lai*
->>>>>>> 53610e51
 
 *   Block a few default Class methods as scope name.
 
