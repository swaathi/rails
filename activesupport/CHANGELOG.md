*   config_accessor became a private method, as with Ruby's attr_accessor.

    *Akira Matsuda*

*   `AS::Testing::TimeHelpers#travel_to` now changes `DateTime.now` as well as
    `Time.now` and `Date.today`.

    *Yuki Nishijima*

*   Add `file_fixture` to `ActiveSupport::TestCase`.
    It provides a simple mechanism to access sample files in your test cases.

    By default file fixtures are stored in `test/fixtures/files`. This can be
    configured per test-case using the `file_fixture_path` class attribute.

    *Yves Senn*

*   Return value of yielded block in `File.atomic_write`.

    *Ian Ker-Seymer*

*   Duplicate frozen array when assigning it to a HashWithIndifferentAccess so
    that it doesn't raise a `RuntimeError` when calling `map!` on it in `convert_value`.

    Fixes #18550.

    *Aditya Kapoor*

*   Add missing time zone definitions for Russian Federation and sync them
    with `zone.tab` file from tzdata version 2014j (latest).

    *Andrey Novikov*

*   Add `SecureRandom.base58` for generation of random base58 strings.

    *Matthew Draper*, *Guillermo Iguaran*

*   Add `#prev_day` and `#next_day` counterparts to `#yesterday` and
    `#tomorrow` for `Date`, `Time`, and `DateTime`.

    *George Claghorn*

*   Add `same_time` option to `#next_week` and `#prev_week` for `Date`, `Time`,
    and `DateTime`.

    *George Claghorn*

*   Add `#on_weekend?`, `#next_weekday`, `#prev_weekday` methods to `Date`,
    `Time`, and `DateTime`.

    `#on_weekend?` returns true if the receiving date/time falls on a Saturday
    or Sunday.

    `#next_weekday` returns a new date/time representing the next day that does
    not fall on a Saturday or Sunday.

    `#prev_weekday` returns a new date/time representing the previous day that
    does not fall on a Saturday or Sunday.

    *George Claghorn*

*   Change the default test order from `:sorted` to `:random`.

    *Rafael Mendonça França*

*   Remove deprecated `ActiveSupport::JSON::Encoding::CircularReferenceError`.

    *Rafael Mendonça França*

*   Remove deprecated methods `ActiveSupport::JSON::Encoding.encode_big_decimal_as_string=`
    and `ActiveSupport::JSON::Encoding.encode_big_decimal_as_string`.

    *Rafael Mendonça França*

*   Remove deprecated `ActiveSupport::SafeBuffer#prepend`.

    *Rafael Mendonça França*

*   Remove deprecated methods at `Kernel`.

    `silence_stderr`, `silence_stream`, `capture` and `quietly`.

    *Rafael Mendonça França*

*   Remove deprecated `active_support/core_ext/big_decimal/yaml_conversions`
    file.

    *Rafael Mendonça França*

*   Remove deprecated methods `ActiveSupport::Cache::Store.instrument` and
    `ActiveSupport::Cache::Store.instrument=`.

    *Rafael Mendonça França*

*   Change the way in which callback chains can be halted.

    The preferred method to halt a callback chain from now on is to explicitly
    `throw(:abort)`.
    In the past, returning `false` in an ActiveSupport callback had the side
    effect of halting the callback chain. This is not recommended anymore and,
    depending on the value of
    `Callbacks::CallbackChain.halt_and_display_warning_on_return_false`, will
    either not work at all or display a deprecation warning.

*   Add Callbacks::CallbackChain.halt_and_display_warning_on_return_false

    Setting `Callbacks::CallbackChain.halt_and_display_warning_on_return_false`
    to true will let an app support the deprecated way of halting callback
    chains by returning `false`.

    Setting the value to false will tell the app to ignore any `false` value
    returned by callbacks, and only halt the chain upon `throw(:abort)`.

    The value can also be set with the Rails configuration option
    `config.active_support.halt_callback_chains_on_return_false`.

    When the configuration option is missing, its value is `true`, so older apps
    ported to Rails 5.0 will not break (but display a deprecation warning).
    For new Rails 5.0 apps, its value is set to `false` in an initializer, so
    these apps will support the new behavior by default.

    *claudiob*

*   Changes arguments and default value of CallbackChain's :terminator option

    Chains of callbacks defined without an explicit `:terminator` option will
    now be halted as soon as a `before_` callback throws `:abort`.

    Chains of callbacks defined with a `:terminator` option will maintain their
    existing behavior of halting as soon as a `before_` callback matches the
    terminator's expectation.

    *claudiob*

*   Deprecate `MissingSourceFile` in favor of `LoadError`.

    `MissingSourceFile` was just an alias to `LoadError` and was not being
    raised inside the framework.

    *Rafael Mendonça França*

*   Add support for error dispatcher classes in `ActiveSupport::Rescuable`.
    Now it acts closer to Ruby's rescue.

    Example:

        class BaseController < ApplicationController
          module ErrorDispatcher
            def self.===(other)
              Exception === other && other.respond_to?(:status)
            end
          end

          rescue_from ErrorDispatcher do |error|
            render status: error.status, json: { error: error.to_s }
          end
        end

    *Genadi Samokovarov*

*   Add `#verified` and `#valid_message?` methods to `ActiveSupport::MessageVerifier`

    Previously, the only way to decode a message with `ActiveSupport::MessageVerifier`
    was to use `#verify`, which would raise an exception on invalid messages. Now
    `#verified` can also be used, which returns `nil` on messages that cannot be
    decoded.

    Previously, there was no way to check if a message's format was valid without
    attempting to decode it. `#valid_message?` is a boolean convenience method that
    checks whether the message is valid without actually decoding it.

    *Logan Leger*

<<<<<<< HEAD
Please check [4-2-stable](https://github.com/rails/rails/blob/4-2-stable/activesupport/CHANGELOG.md) for previous changes.
=======
*   Enable number_to_percentage to keep the number's precision by allowing :precision to be nil
    

    *Jack Xu*

Please check [4-0-stable](https://github.com/rails/rails/blob/4-0-stable/activesupport/CHANGELOG.md) for previous changes.
>>>>>>> 24a7e609
<|MERGE_RESOLUTION|>--- conflicted
+++ resolved
@@ -1,3 +1,7 @@
+*   Enable number_to_percentage to keep the number's precision by allowing :precision to be nil
+
+    *Jack Xu*
+
 *   config_accessor became a private method, as with Ruby's attr_accessor.
 
     *Akira Matsuda*
@@ -171,13 +175,4 @@
 
     *Logan Leger*
 
-<<<<<<< HEAD
-Please check [4-2-stable](https://github.com/rails/rails/blob/4-2-stable/activesupport/CHANGELOG.md) for previous changes.
-=======
-*   Enable number_to_percentage to keep the number's precision by allowing :precision to be nil
-    
-
-    *Jack Xu*
-
-Please check [4-0-stable](https://github.com/rails/rails/blob/4-0-stable/activesupport/CHANGELOG.md) for previous changes.
->>>>>>> 24a7e609
+Please check [4-2-stable](https://github.com/rails/rails/blob/4-2-stable/activesupport/CHANGELOG.md) for previous changes.