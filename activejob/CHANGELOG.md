<<<<<<< HEAD
*   `assert_enqueued_jobs` and `assert_performed_jobs` in block form use the
    given number as expected value. This makes the error message much easier to
    understand.

    *y-yagi*

## Rails 4.2.1 (March 19, 2015) ##
=======
## Rails 4.2.2 (June 16, 2015) ##

* No Changes *


## Rails 4.2.1 (March 19, 2014) ##
>>>>>>> 5d101c33

*   Allow keyword arguments to be used with Active Job.

    Fixes #18741.

    *Sean Griffin*


## Rails 4.2.0 (December 20, 2014) ##

*  Started project.<|MERGE_RESOLUTION|>--- conflicted
+++ resolved
@@ -1,19 +1,16 @@
-<<<<<<< HEAD
 *   `assert_enqueued_jobs` and `assert_performed_jobs` in block form use the
     given number as expected value. This makes the error message much easier to
     understand.
 
     *y-yagi*
 
-## Rails 4.2.1 (March 19, 2015) ##
-=======
+
 ## Rails 4.2.2 (June 16, 2015) ##
 
 * No Changes *
 
 
-## Rails 4.2.1 (March 19, 2014) ##
->>>>>>> 5d101c33
+## Rails 4.2.1 (March 19, 2015) ##
 
 *   Allow keyword arguments to be used with Active Job.
 
