<<<<<<< HEAD
*   `assert_emails` in block form use the given number as expected value.
    This makes the error message much easier to understand.
=======
## Rails 4.2.2 (June 16, 2015) ##

* No Changes *


## Rails 4.2.1 (March 19, 2014) ##
>>>>>>> 5d101c33

    *Yuji Yaginuma*

*   Mailer preview now uses `url_for` to fix links to emails for apps running on
    a subdirectory.

    *Remo Mueller*

*   Mailer previews no longer crash when the `mail` method wasn't called
    (`NullMail`).

    Fixes #19849.

    *Yves Senn*

*   Make sure labels and values line up in mailer previews.

    *Yves Senn*


## Rails 4.2.1 (March 19, 2015) ##

*   No changes.


## Rails 4.2.0 (December 20, 2014) ##

*   `MailerGenerator` now generates layouts by default. The HTML mailer layout
    now includes `<html>` and `<body>` tags which improve the spam rating in
    some spam detection engines. Mailers now inherit from `ApplicationMailer`
    which sets the default layout.

    *Andy Jeffries*

*   `link_to` and `url_for` now generate URLs by default in templates.
    Passing `only_path: false` is no longer needed.

    Fixes #16497 and #16589.

    *Xavier Noria*, *Richard Schneeman*

*   Attachments can now be added while rendering the mail template.

    Fixes #16974.

    *Christian Felder*

*   Add `#deliver_later` and `#deliver_now` methods and deprecate `#deliver` in
    favor of `#deliver_now`. `#deliver_later` will enqueue a job to render and
    deliver the mail instead of delivering it immediately. The job is enqueued
    using the new Active Job framework in Rails and will use the queue that you
    have configured in Rails.

    *DHH*, *Abdelkader Boudih*, *Cristian Bica*

*   `ActionMailer::Previews` are now class methods instead of instance methods.

    *Cristian Bica*

*   Deprecate `*_path` helpers in email views. They generated broken links in
    email views and were not the intention of most developers. The `*_url`
    helper is recommended instead.

    *Richard Schneeman*

*   Raise an exception when attachments are added after `mail` is called.
    This is a safeguard to prevent invalid emails.

    Fixes #16163.

    *Yves Senn*

*   Add `config.action_mailer.show_previews` configuration option.

    This configuration option can be used to enable the mail preview in
    environments other than development (such as staging).

    Defaults to `true` in development and `false` elsewhere.

    *Leonard Garvey*

*   Allow preview interceptors to be registered through
    `config.action_mailer.preview_interceptors`.

    See #15739.

    *Yves Senn*

Please check [4-1-stable](https://github.com/rails/rails/blob/4-1-stable/actionmailer/CHANGELOG.md)
for previous changes.<|MERGE_RESOLUTION|>--- conflicted
+++ resolved
@@ -1,14 +1,5 @@
-<<<<<<< HEAD
 *   `assert_emails` in block form use the given number as expected value.
     This makes the error message much easier to understand.
-=======
-## Rails 4.2.2 (June 16, 2015) ##
-
-* No Changes *
-
-
-## Rails 4.2.1 (March 19, 2014) ##
->>>>>>> 5d101c33
 
     *Yuji Yaginuma*
 
@@ -29,9 +20,14 @@
     *Yves Senn*
 
 
+## Rails 4.2.2 (June 16, 2015) ##
+
+* No Changes *
+
+
 ## Rails 4.2.1 (March 19, 2015) ##
 
-*   No changes.
+* No Changes *
 
 
 ## Rails 4.2.0 (December 20, 2014) ##
